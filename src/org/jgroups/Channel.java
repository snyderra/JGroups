
package org.jgroups;


import org.jgroups.annotations.ManagedAttribute;
import org.jgroups.logging.Log;
import org.jgroups.annotations.MBean;
import org.jgroups.annotations.ManagedOperation;
import org.jgroups.stack.Protocol;
import org.jgroups.stack.ProtocolStack;
import org.jgroups.util.DefaultSocketFactory;
import org.jgroups.util.SocketFactory;

import java.io.Serializable;
import java.util.*;
import java.util.concurrent.CopyOnWriteArraySet;


/**
 A channel represents a group communication endpoint (like BSD datagram sockets). A
 client joins a group by connecting the channel to a group and leaves it by
 disconnecting. Messages sent over the channel are received by all group members that
 are connected to the same group (that is, all members that have the same group name).<p/>

 The FSM for a channel is roughly as follows: a channel is created (<em>unconnected</em>). The channel is connected to
 a group (<em>connected</em>). Messages can now be sent and received. The channel is disconnected from the group
 (<em>unconnected</em>). The channel could now be connected to a different group again.
 The channel is closed (<em>closed</em>).<p/>

 Only a single sender is allowed to be connected to a channel at a time, but there can be
 more than one channel in an application.<p/>

 Messages can be sent to the group members using the <em>send</em> method and messages
 can be received setting a {@link Receiver} in {@link #setReceiver(Receiver)} and implementing the
 {@link Receiver#receive(Message)} callback.<p>

 A channel instance is created using the public constructor.<p/>
 Various degrees of sophistication in message exchange can be achieved using building
 blocks on top of channels; e.g., light-weight groups, synchronous message invocation,
 or remote method calls. Channels are on the same abstraction level as sockets, and
 should really be simple to use. Higher-level abstractions are all built on top of channels.

 @author  Bela Ban
 @see     java.net.DatagramPacket
 @see     java.net.MulticastSocket
 @see     JChannel
 */
@MBean(description="Channel")
public abstract class Channel /* implements Transport */ {
    protected UpHandler            up_handler=null;   // when set, <em>all</em> events are passed to it !
    protected Set<ChannelListener> channel_listeners=null;
    protected Receiver             receiver=null;
    protected SocketFactory        socket_factory=new DefaultSocketFactory();

    @ManagedAttribute(description="Whether or not to discard messages sent by this channel",writable=true)
    protected boolean discard_own_messages=false;

    protected abstract Log getLog();


    public abstract ProtocolStack getProtocolStack();

    public SocketFactory getSocketFactory() {
        return socket_factory;
    }

    public void setSocketFactory(SocketFactory factory) {
        socket_factory=factory;
        ProtocolStack stack=getProtocolStack();
        Protocol prot=stack != null? stack.getTopProtocol() : null;
        if(prot != null)
            prot.setSocketFactory(factory);
    }

    /**
     Connects the channel to a group. The client is now able to receive group
     messages, views and block events (depending on the options set) and to send
     messages to (all or single) group members.  This is a null operation if already
     connected.<p>

     All channels with the same name form a group, that means all messages
     sent to the group will be received by all channels connected to the same
     channel name.<p>

     @param cluster_name The name of the chanel to connect to.
     @exception ChannelException The protocol stack cannot be started
     @exception ChannelClosedException The channel is closed and therefore cannot be used any longer.
     A new channel has to be created first.
     @see #disconnect()
     */
    abstract public void connect(String cluster_name) throws ChannelException;


    /**
     * Connects this channel to a group and gets a state from a specified state
     * provider.
     * <p>
     *
     * This method essentially invokes
     * <code>connect<code> and <code>getState<code> methods successively.
     * If FLUSH protocol is in channel's stack definition only one flush is executed for both connecting and
     * fetching state rather than two flushes if we invoke <code>connect<code> and <code>getState<code> in succesion.
     *
     * If the channel is already connected, an error message will be printed to the error log.
     * If the channel is closed a ChannelClosed exception will be thrown.
     *
     *
     * @param cluster_name  the cluster name to connect to. Cannot be null.
     * @param target the state provider. If null state will be fetched from coordinator, unless this channel is coordinator.
     * @param timeout the timeout for state transfer.
     *
     * @exception ChannelException The protocol stack cannot be started
     * @exception ChannelException Connecting to cluster was not successful
     * @exception ChannelClosedException The channel is closed and therefore cannot be used any longer.
     *                                   A new channel has to be created first.
     * @exception StateTransferException State transfer was not successful
     *
     */
    abstract public void connect(String cluster_name, Address target, long timeout) throws ChannelException;


    /**
     * Disconnects the channel if it is connected. If the channel is closed or disconnected, this operation is ignored<br/>
     * The channel can then be connected to the same or a different cluster again.
     * @see #connect(String) */
    abstract public void disconnect();


    /**
     Destroys the channel and its associated resources (e.g., the protocol stack). After a channel
     has been closed, invoking methods on it throws the <code>ChannelClosed</code> exception
     (or results in a null operation). It is a null operation if the channel is already closed.<p>
     If the channel is connected to a group, <code>disconnec()t</code> will be called first.
     */
    abstract public void close();



    /**
     Determines whether the channel is open; ie. the protocol stack has been created (may not be connected though).
     */
    abstract public boolean isOpen();


    /**
     Determines whether the channel is connected to a group. This implies it is open. If true is returned,
     then the channel can be used to send and receive messages.
     */
    abstract public boolean isConnected();



    /**
     * Returns a map of statistics of the various protocols and of the channel itself.
     * @return Map<String,Map>. A map where the keys are the protocols ("channel" pseudo key is
     * used for the channel itself") and the values are property maps.
     */
    public abstract Map<String,Object> dumpStats();

    /** Sends a message. The message contains
     <ol>
     <li>a destination address (Address). A <code>null</code> address sends the message
     to all group members.
     <li>a source address. Can be left empty. Will be filled in by the protocol stack.
     <li>a byte buffer. The message contents.
     <li>several additional fields. They can be used by application programs (or patterns). E.g.
     a message ID, flags etc
     </ol>
     @param msg The message to be sent. Destination and buffer should be set. A null destination
     means to send to all group members.
     @exception ChannelNotConnectedException The channel must be connected to send messages.
     @exception ChannelClosedException The channel is closed and therefore cannot be used any longer.
     A new channel has to be created first.
     */
    abstract public void send(Message msg) throws ChannelException;


    /**
     Helper method. Will create a Message(dst, src, obj) and use send(Message).
     @param dst Destination address for message. If null, message will be sent to all current group members
     @param obj Serializable object. Will be serialized into the byte buffer of the Message. If it is <em>
     not</em> serializable, the byte buffer will be null.
     */
<<<<<<< HEAD
    abstract public void send(Address dst, Serializable obj) throws ChannelNotConnectedException,
                                                                    ChannelClosedException;

    abstract public void send(Address dst, byte[] buf) throws ChannelNotConnectedException,
                                                              ChannelClosedException;

    abstract public void send(Address dst, byte[] buf, int offset, int length) throws ChannelNotConnectedException,
                                                                                      ChannelClosedException;
=======
    abstract public void send(Address dst, Address src, Serializable obj) throws ChannelException;

    /**
     * Sends a message. See {@link #send(Address,Address,byte[],int,int)} for details
     * @param dst
     * @param src
     * @param buf
     * @throws ChannelException
     */
    abstract public void send(Address dst, Address src, byte[] buf) throws ChannelException;

    /**
     * Sends a message to a destination.
     * @param dst The destination address. If null, the message will be sent to all cluster nodes (= group members)
     * @param src The sender's address. Can be left null (the stack will fill in the address)
     * @param buf The buffer to be sent
     * @param offset The offset into the buffer
     * @param length The length of the data to be sent. Has to be <= buf.length - offset. This will send
     *        <code>length</code> bytes starting at <code>offset</code>
     * @throws ChannelException If send() failed
     */
    abstract public void send(Address dst, Address src, byte[] buf, int offset, int length) throws ChannelException;
>>>>>>> 6d889c1c


    /**
     Access to event mechanism of channels. Enables to send and receive events, used by building
     blocks to communicate with (building block) specific protocol layers. Currently useful only
     with JChannel.
     */
    public Object down(Event evt) {
        return null;
    }


    /**
     * Gets the current view. The view may only be available after a successful
     * <code>connect()</code>. The result of calling this method on an unconnected channel
     * is implementation defined (may return null). Calling this method on a closed channel returns a null view.
     * @return The current view.
     */
    abstract public View getView();



    /**
     Returns the channel's own address. The result of calling this method on an unconnected
     channel is implementation defined (may return null). Calling this method on a closed
     channel returns null. Addresses can be used as destination in the <code>send()</code> operation.
     @return The channel's address (opaque)
     */
    abstract public Address getAddress();

    /**
     * Returns the logical name of this channel if set.
     * @return The logical name or null (if not set)
     */
    abstract public String getName();

    /**
     * Returns the logical name of a given member. The lookup is from the local cache of logical address
     * / logical name mappings and no remote communication is performed.
     * @param member
     * @return The logical name for <code>member</code>
     */
    abstract public String getName(Address member);


    /**
     * Sets the logical name for the channel. The name will stay associated with this channel for the channel's
     * lifetime (until close() is called). This method should be called <em>before</em> calling connect().
     * @param name
     */
    abstract public void setName(String name);


    /**
     Returns the cluster name of the group of which the channel is a member. This is
     the object that was the argument to <code>connect()</code>. Calling this method on a closed
     channel returns <code>null</code>.
     @return The cluster name */
    abstract public String getClusterName();


    public String getProperties() {
        return "n/a";
    }

    /**
     When up_handler is set, all events will be passed to it directly. These will not be received
     by the channel (except connect/disconnect, state retrieval and the like). This can be used by
     building blocks on top of a channel; thus the channel is used as a pass-through medium, and
     the building blocks take over some of the channel's tasks. However, tasks such as connection
     management and state transfer is still handled by the channel.
     */
    public void setUpHandler(UpHandler up_handler) {
        this.up_handler=up_handler;
    }

    public UpHandler getUpHandler() {
        return up_handler;
    }


    /**
     Allows to be notified when a channel event such as connect, disconnect or close occurs.
     E.g. a PullPushAdapter may choose to stop when the channel is closed, or to start when
     it is opened.
     */
    @ManagedOperation
    public synchronized void addChannelListener(ChannelListener listener) {
        if(listener == null)
            return;
        if(channel_listeners == null)
            channel_listeners=new CopyOnWriteArraySet<ChannelListener>();
        channel_listeners.add(listener);
    }

    @ManagedOperation
    public synchronized void removeChannelListener(ChannelListener listener) {
        if(channel_listeners != null && listener != null)
            channel_listeners.remove(listener);
    }

    public synchronized void clearChannelListeners() {
        if(channel_listeners != null)
            channel_listeners.clear();
    }

    /** Sets the receiver, which will handle all messages, view changes etc */
    public void setReceiver(Receiver r) {
        receiver=r;
    }

    public Receiver getReceiver() {
        return receiver;
    }

    /**
     * When set to true, all messages sent a member A will be discarded by A.
     * @param flag
     */
    public void setDiscardOwnMessages(boolean flag) {discard_own_messages=flag;}
    
    public boolean getDiscardOwnMessages() {return discard_own_messages;}

    abstract public boolean flushSupported();

    /**
     * Performs a partial flush in a cluster for flush participants.<p/>
     * All pending messages are flushed out only for the flush participants. The remaining members in a cluster are not
     * included in the flush. The flush participants should be a proper subset of a current view.<p/>
     * @param automatic_resume Call {@link #stopFlush()} after the flush
     * @return true if FLUSH completed within the timeout
     * @see #startFlush(boolean) 
     */
    abstract public boolean startFlush(List<Address> flushParticipants,boolean automatic_resume);

    /**
     * Will perform a flush of the system, ie. all pending messages are flushed out of the system and all members
     * ack their reception. After this call returns, no member will be sending any messages until
     * {@link #stopFlush()} is called.<p/>
     * In case of flush collisions, a random sleep time backoff algorithm is employed and the flush is reattempted for
     * numberOfAttempts. Therefore this method is guaranteed to return after timeout x numberOfAttempts miliseconds.
     * @param automatic_resume Call {@link #stopFlush()} after the flush
     * @return true if FLUSH completed within the timeout
     */
    abstract public boolean startFlush(boolean automatic_resume);

    /**
     * Will perform a flush of the system, ie. all pending messages are flushed out of the
     * system and all members ack their reception. After this call returns, no member will
     * be sending any messages until {@link #stopFlush()} is called.
     * @param timeout
     * @param automatic_resume Call {@link #stopFlush()} after the flush
     * @return true if FLUSH completed within the timeout
     * @see #startFlush(boolean)
     */
    abstract public boolean startFlush(long timeout, boolean automatic_resume);

    abstract public void stopFlush();
    
    abstract public void stopFlush(List<Address> flushParticipants);


    /**
     * Retrieves the full state from the target member.
     * <p>
     * State transfer is initiated by invoking getState on this channel, the state requester, and sending a GET_STATE
     * message to a target member - the state provider. The state provider passes a GET_STATE message to the application
     * that is using the the state provider channel which in turn provides an application state to the state requester.
     * Upon successful installation of a state at the state receiver, this method returns true.
     *
     * @param target State provider. If null (default), the coordinator is used
     * @param timeout The number of milliseconds to wait for the operation to complete successfully.
     *                0 waits until the state has been received
     *
     * @see MessageListener#getState(java.io.OutputStream)
     * @see MessageListener#setState(java.io.InputStream)
     * @see MessageListener#getState()
     * @see MessageListener#setState(byte[])
     *
     * @return true If the state transfer was successful, false otherwise
     * @exception ChannelNotConnectedException The channel must be connected to receive messages.
     * @exception ChannelClosedException The channel is closed and therefore cannot be used
     *            any longer. A new channel has to be created first.
     * @exception StateTransferException When there was a problem during the state transfer. The exact subtype of
     *            the exception, plus the exception message will allow a caller to determine what went wrong, and to possbly retry.
     * @throws IllegalStateException If the flush is used in this channel and the cluster could not be flushed
     */
    abstract public boolean getState(Address target, long timeout) throws ChannelException;




    protected void notifyChannelConnected(Channel c) {
        if(channel_listeners == null) return;
        for(ChannelListener channelListener: channel_listeners) {
            try {
                channelListener.channelConnected(c);
            }
            catch(Throwable t) {
                getLog().error("exception in channelConnected() callback", t);
            }
        }
    }

    protected void notifyChannelDisconnected(Channel c) {
        if(channel_listeners == null) return;
        for(ChannelListener channelListener: channel_listeners) {
            try {
                channelListener.channelDisconnected(c);
            }
            catch(Throwable t) {
                getLog().error("exception in channelDisonnected() callback", t);
            }
        }
    }

    protected void notifyChannelClosed(Channel c) {
        if(channel_listeners == null) return;
        for(ChannelListener channelListener: channel_listeners) {
            try {
                channelListener.channelClosed(c);
            }
            catch(Throwable t) {
                getLog().error("exception in channelClosed() callback", t);
            }
        }
    }

   

}<|MERGE_RESOLUTION|>--- conflicted
+++ resolved
@@ -92,9 +92,9 @@
 
 
     /**
-     * Connects this channel to a group and gets a state from a specified state
+     * Connects this channel to a group and gets a state from a specified member
      * provider.
-     * <p>
+     * <p/>
      *
      * This method essentially invokes
      * <code>connect<code> and <code>getState<code> methods successively.
@@ -181,39 +181,26 @@
      @param obj Serializable object. Will be serialized into the byte buffer of the Message. If it is <em>
      not</em> serializable, the byte buffer will be null.
      */
-<<<<<<< HEAD
-    abstract public void send(Address dst, Serializable obj) throws ChannelNotConnectedException,
-                                                                    ChannelClosedException;
-
-    abstract public void send(Address dst, byte[] buf) throws ChannelNotConnectedException,
-                                                              ChannelClosedException;
-
-    abstract public void send(Address dst, byte[] buf, int offset, int length) throws ChannelNotConnectedException,
-                                                                                      ChannelClosedException;
-=======
-    abstract public void send(Address dst, Address src, Serializable obj) throws ChannelException;
-
-    /**
-     * Sends a message. See {@link #send(Address,Address,byte[],int,int)} for details
+    abstract public void send(Address dst, Serializable obj) throws ChannelException;
+
+    /**
+     * Sends a message. See {@link #send(Address,byte[],int,int)} for details
      * @param dst
-     * @param src
      * @param buf
      * @throws ChannelException
      */
-    abstract public void send(Address dst, Address src, byte[] buf) throws ChannelException;
+    abstract public void send(Address dst, byte[] buf) throws ChannelException;
 
     /**
      * Sends a message to a destination.
      * @param dst The destination address. If null, the message will be sent to all cluster nodes (= group members)
-     * @param src The sender's address. Can be left null (the stack will fill in the address)
      * @param buf The buffer to be sent
      * @param offset The offset into the buffer
      * @param length The length of the data to be sent. Has to be <= buf.length - offset. This will send
      *        <code>length</code> bytes starting at <code>offset</code>
      * @throws ChannelException If send() failed
      */
-    abstract public void send(Address dst, Address src, byte[] buf, int offset, int length) throws ChannelException;
->>>>>>> 6d889c1c
+    abstract public void send(Address dst, byte[] buf, int offset, int length) throws ChannelException;
 
 
     /**
