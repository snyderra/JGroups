--- conflicted
+++ resolved
@@ -24,11 +24,7 @@
         creators[Message.LONG_MSG]=LongMessage::new;
         creators[Message.COMPOSITE_MSG]=CompositeMessage::new;
         creators[Message.FRAG_MSG]=FragmentedMessage::new;
-<<<<<<< HEAD
-        creators[Message.EARLYBATCH_MSG]=EarlyBatchMessage::new;
-=======
         creators[Message.EARLYBATCH_MSG]=BatchMessage::new;
->>>>>>> a0a4121d
     }
 
     public <T extends Message> T create(short type) {
